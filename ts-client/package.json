--- conflicted
+++ resolved
@@ -1,10 +1,6 @@
 {
   "name": "@meteora-ag/dlmm",
-<<<<<<< HEAD
-  "version": "1.0.20-abc123.6",
-=======
-  "version": "1.0.20",
->>>>>>> 041b1a2b
+  "version": "1.0.21-rc.1",
   "description": "",
   "main": "./dist/index.js",
   "module": "./dist/index.mjs",
